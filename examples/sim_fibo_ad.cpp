/*
  Copyright 2013 SINTEF ICT, Applied Mathematics.

  This file is part of the Open Porous Media project (OPM).

  OPM is free software: you can redistribute it and/or modify
  it under the terms of the GNU General Public License as published by
  the Free Software Foundation, either version 3 of the License, or
  (at your option) any later version.

  OPM is distributed in the hope that it will be useful,
  but WITHOUT ANY WARRANTY; without even the implied warranty of
  MERCHANTABILITY or FITNESS FOR A PARTICULAR PURPOSE.  See the
  GNU General Public License for more details.

  You should have received a copy of the GNU General Public License
  along with OPM.  If not, see <http://www.gnu.org/licenses/>.
*/
#include "config.h"

#include <opm/core/pressure/FlowBCManager.hpp>

#include <opm/core/grid.h>
#include <opm/core/grid/GridManager.hpp>
#include <opm/core/wells.h>
#include <opm/core/wells/WellsManager.hpp>
#include <opm/core/utility/ErrorMacros.hpp>
#include <opm/core/simulator/initState.hpp>
#include <opm/core/simulator/initStateEquil.hpp>
#include <opm/core/simulator/SimulatorReport.hpp>
#include <opm/core/simulator/SimulatorTimer.hpp>
#include <opm/core/utility/miscUtilities.hpp>
#include <opm/core/utility/parameters/ParameterGroup.hpp>

#include <opm/core/io/eclipse/EclipseWriter.hpp>
#include <opm/core/props/BlackoilPropertiesBasic.hpp>
#include <opm/core/props/BlackoilPropertiesFromDeck.hpp>
#include <opm/core/props/rock/RockCompressibility.hpp>

#include <opm/core/linalg/LinearSolverFactory.hpp>
#include <opm/autodiff/NewtonIterationBlackoilSimple.hpp>
#include <opm/autodiff/NewtonIterationBlackoilCPR.hpp>

#include <opm/core/simulator/BlackoilState.hpp>
#include <opm/autodiff/WellStateFullyImplicitBlackoil.hpp>

#include <opm/autodiff/SimulatorFullyImplicitBlackoil.hpp>
#include <opm/autodiff/BlackoilPropsAdFromDeck.hpp>

#include <opm/parser/eclipse/Deck/Deck.hpp>
#include <opm/parser/eclipse/Parser/Parser.hpp>

#include <boost/filesystem.hpp>
#include <boost/algorithm/string.hpp>

#include <memory>
#include <algorithm>
#include <iostream>
#include <vector>
#include <numeric>


namespace
{
    void warnIfUnusedParams(const Opm::parameter::ParameterGroup& param)
    {
        if (param.anyUnused()) {
            std::cout << "--------------------   Unused parameters:   --------------------\n";
            param.displayUsage();
            std::cout << "----------------------------------------------------------------" << std::endl;
        }
    }
} // anon namespace



// ----------------- Main program -----------------
int
main(int argc, char** argv)
try
{
    using namespace Opm;

    std::cout << "\n================    Test program for fully implicit three-phase black-oil flow     ===============\n\n";
    parameter::ParameterGroup param(argc, argv, false);
    std::cout << "---------------    Reading parameters     ---------------" << std::endl;

    // If we have a "deck_filename", grid and props will be read from that.
    bool use_deck = param.has("deck_filename");
    if (!use_deck) {
        OPM_THROW(std::runtime_error, "This program must be run with an input deck. "
                  "Specify the deck with deck_filename=deckname.data (for example).");
    }
    std::shared_ptr<GridManager> grid;
    std::shared_ptr<BlackoilPropertiesInterface> props;
    std::shared_ptr<BlackoilPropsAdInterface> new_props;
    std::shared_ptr<RockCompressibility> rock_comp;
    BlackoilState state;
    // bool check_well_controls = false;
    // int max_well_control_iterations = 0;
    double gravity[3] = { 0.0 };
    std::string deck_filename = param.get<std::string>("deck_filename");

    Opm::ParserPtr newParser(new Opm::Parser() );
    bool strict_parsing = param.getDefault("strict_parsing", true);
    Opm::DeckConstPtr deck = newParser->parseFile(deck_filename, strict_parsing);
    std::shared_ptr<EclipseState> eclipseState(new EclipseState(deck));

    // Grid init
    grid.reset(new GridManager(eclipseState->getEclipseGrid()));
    auto &cGrid = *grid->c_grid();
    const PhaseUsage pu = Opm::phaseUsageFromDeck(deck);
    Opm::EclipseWriter outputWriter(param,
                                    eclipseState,
                                    pu,
                                    cGrid.number_of_cells,
                                    cGrid.global_cell);

    // Rock and fluid init
    props.reset(new BlackoilPropertiesFromDeck(deck, eclipseState, *grid->c_grid(), param));
    new_props.reset(new BlackoilPropsAdFromDeck(deck, eclipseState, *grid->c_grid()));

    // check_well_controls = param.getDefault("check_well_controls", false);
    // max_well_control_iterations = param.getDefault("max_well_control_iterations", 10);
    // Rock compressibility.
    rock_comp.reset(new RockCompressibility(deck));

    // Gravity.
    gravity[2] = deck->hasKeyword("NOGRAV") ? 0.0 : unit::gravity;

    // Init state variables (saturation and pressure).
    if (param.has("init_saturation")) {
        initStateBasic(*grid->c_grid(), *props, param, gravity[2], state);
        initBlackoilSurfvol(*grid->c_grid(), *props, state);
        enum { Oil = BlackoilPhases::Liquid, Gas = BlackoilPhases::Vapour };
        if (pu.phase_used[Oil] && pu.phase_used[Gas]) {
            const int np = props->numPhases();
            const int nc = grid->c_grid()->number_of_cells;
            for (int c = 0; c < nc; ++c) {
                state.gasoilratio()[c] = state.surfacevol()[c*np + pu.phase_pos[Gas]]
                    / state.surfacevol()[c*np + pu.phase_pos[Oil]];
            }
        }
    } else if (deck->hasKeyword("EQUIL") && props->numPhases() == 3) {
        state.init(*grid->c_grid(), props->numPhases());
        const double grav = param.getDefault("gravity", unit::gravity);
        initStateEquil(*grid->c_grid(), *props, deck, eclipseState, grav, state);
        state.faceflux().resize(grid->c_grid()->number_of_faces, 0.0);
    } else {
        initBlackoilStateFromDeck(*grid->c_grid(), *props, deck, gravity[2], state);
    }

    bool use_gravity = (gravity[0] != 0.0 || gravity[1] != 0.0 || gravity[2] != 0.0);
    const double *grav = use_gravity ? &gravity[0] : 0;

    // Solver for Newton iterations.
    std::unique_ptr<NewtonIterationBlackoilInterface> fis_solver;
    if (param.getDefault("use_cpr", false)) {
        fis_solver.reset(new NewtonIterationBlackoilCPR(param));
    } else {
        fis_solver.reset(new NewtonIterationBlackoilSimple(param));
    }

    // Write parameters used for later reference.
    bool output = param.getDefault("output", true);
    std::string output_dir;
    if (output) {
        // Create output directory if needed.
        output_dir =
            param.getDefault("output_dir", std::string("output"));
        boost::filesystem::path fpath(output_dir);
        try {
            create_directories(fpath);
        }
        catch (...) {
            OPM_THROW(std::runtime_error, "Creating directories failed: " << fpath);
        }
        // Write simulation parameters.
        param.writeParam(output_dir + "/simulation.param");
    }

    Opm::TimeMapConstPtr timeMap(eclipseState->getSchedule()->getTimeMap());
    SimulatorTimer simtimer;

    // initialize variables
    simtimer.init(timeMap);

    Opm::DerivedGeology geology(*grid->c_grid(), *new_props, eclipseState, grav);

<<<<<<< HEAD
    SimulatorReport fullReport;
    for (size_t reportStepIdx = 0; reportStepIdx < timeMap->numTimesteps(); ++reportStepIdx) {
        // Report on start of a report step.
        std::cout << "\n"
                  << "---------------------------------------------------------------\n"
                  << "--------------    Starting report step " << reportStepIdx << "    --------------\n"
                  << "---------------------------------------------------------------\n"
                  << "\n";

        WellsManager wells(eclipseState,
                           reportStepIdx,
                           *grid->c_grid(),
                           props->permeability());

        if (reportStepIdx == 0) {
            // @@@ HACK: we should really make a new well state and
            // properly transfer old well state to it every epoch,
            // since number of wells may change etc.
            well_state.init(wells.c_wells(), state);
        }

        simtimer.setCurrentStepNum(reportStepIdx);

        if (reportStepIdx == 0) {
            outputWriter.writeInit(simtimer);
            outputWriter.writeTimeStep(simtimer, state, well_state.basicWellState());
        }

        // Create and run simulator.
        SimulatorFullyImplicitBlackoil<UnstructuredGrid> simulator(param,
                                                                   eclipseState->getSchedule(),
                                                 *grid->c_grid(),
                                                 geology,
                                                 *new_props,
                                                 rock_comp->isActive() ? rock_comp.get() : 0,
                                                 wells.c_wells(),
                                                 *fis_solver,
                                                 grav,
                                                 deck->hasKeyword("DISGAS"),
                                                 deck->hasKeyword("VAPOIL") );

        SimulatorReport episodeReport = simulator.run(simtimer, state, well_state);

        ++simtimer;
=======
    SimulatorFullyImplicitBlackoil<UnstructuredGrid> simulator(param,
                                             *grid->c_grid(),
                                             geology,
                                             *new_props,
                                             rock_comp->isActive() ? rock_comp.get() : 0,
                                             *fis_solver,
                                             grav,
                                             deck->hasKeyword("DISGAS"),
                                             deck->hasKeyword("VAPOIL"),
                                             eclipseState,
                                             outputWriter);

    std::cout << "\n\n================ Starting main simulation loop ===============\n"
              << std::flush;
>>>>>>> b1db55cb

    SimulatorReport fullReport = simulator.run(simtimer, state);

    std::cout << "\n\n================    End of simulation     ===============\n\n";
    fullReport.report(std::cout);

    if (output) {
        std::string filename = output_dir + "/walltime.txt";
        std::fstream tot_os(filename.c_str(),std::fstream::trunc | std::fstream::out);
        fullReport.reportParam(tot_os);
        warnIfUnusedParams(param);
    }
}
catch (const std::exception &e) {
    std::cerr << "Program threw an exception: " << e.what() << "\n";
    throw;
}
<|MERGE_RESOLUTION|>--- conflicted
+++ resolved
@@ -187,52 +187,6 @@
 
     Opm::DerivedGeology geology(*grid->c_grid(), *new_props, eclipseState, grav);
 
-<<<<<<< HEAD
-    SimulatorReport fullReport;
-    for (size_t reportStepIdx = 0; reportStepIdx < timeMap->numTimesteps(); ++reportStepIdx) {
-        // Report on start of a report step.
-        std::cout << "\n"
-                  << "---------------------------------------------------------------\n"
-                  << "--------------    Starting report step " << reportStepIdx << "    --------------\n"
-                  << "---------------------------------------------------------------\n"
-                  << "\n";
-
-        WellsManager wells(eclipseState,
-                           reportStepIdx,
-                           *grid->c_grid(),
-                           props->permeability());
-
-        if (reportStepIdx == 0) {
-            // @@@ HACK: we should really make a new well state and
-            // properly transfer old well state to it every epoch,
-            // since number of wells may change etc.
-            well_state.init(wells.c_wells(), state);
-        }
-
-        simtimer.setCurrentStepNum(reportStepIdx);
-
-        if (reportStepIdx == 0) {
-            outputWriter.writeInit(simtimer);
-            outputWriter.writeTimeStep(simtimer, state, well_state.basicWellState());
-        }
-
-        // Create and run simulator.
-        SimulatorFullyImplicitBlackoil<UnstructuredGrid> simulator(param,
-                                                                   eclipseState->getSchedule(),
-                                                 *grid->c_grid(),
-                                                 geology,
-                                                 *new_props,
-                                                 rock_comp->isActive() ? rock_comp.get() : 0,
-                                                 wells.c_wells(),
-                                                 *fis_solver,
-                                                 grav,
-                                                 deck->hasKeyword("DISGAS"),
-                                                 deck->hasKeyword("VAPOIL") );
-
-        SimulatorReport episodeReport = simulator.run(simtimer, state, well_state);
-
-        ++simtimer;
-=======
     SimulatorFullyImplicitBlackoil<UnstructuredGrid> simulator(param,
                                              *grid->c_grid(),
                                              geology,
@@ -247,7 +201,6 @@
 
     std::cout << "\n\n================ Starting main simulation loop ===============\n"
               << std::flush;
->>>>>>> b1db55cb
 
     SimulatorReport fullReport = simulator.run(simtimer, state);
 
