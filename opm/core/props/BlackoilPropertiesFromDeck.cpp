/*
  Copyright 2012 SINTEF ICT, Applied Mathematics.

  This file is part of the Open Porous Media project (OPM).

  OPM is free software: you can redistribute it and/or modify
  it under the terms of the GNU General Public License as published by
  the Free Software Foundation, either version 3 of the License, or
  (at your option) any later version.

  OPM is distributed in the hope that it will be useful,
  but WITHOUT ANY WARRANTY; without even the implied warranty of
  MERCHANTABILITY or FITNESS FOR A PARTICULAR PURPOSE.  See the
  GNU General Public License for more details.

  You should have received a copy of the GNU General Public License
  along with OPM.  If not, see <http://www.gnu.org/licenses/>.
*/

#include "config.h"
#include <opm/core/props/BlackoilPropertiesFromDeck.hpp>
#include <opm/core/utility/parameters/ParameterGroup.hpp>

namespace Opm
{
    BlackoilPropertiesFromDeck::BlackoilPropertiesFromDeck(const EclipseGridParser& deck,
                                                           const UnstructuredGrid& grid,
                                                           bool init_rock)
    {
        init(deck, grid.number_of_cells, grid.global_cell, grid.cartdims, grid.cell_centroids,
             grid.dimensions, init_rock);
    }

<<<<<<< HEAD
=======
    BlackoilPropertiesFromDeck::BlackoilPropertiesFromDeck(Opm::DeckConstPtr newParserDeck,
                                                           const UnstructuredGrid& grid,
                                                           bool init_rock)
    {
        if (init_rock){
           rock_.init(newParserDeck, grid);
        }
        pvt_.init(newParserDeck, /*numSamples=*/200);
        SaturationPropsFromDeck<SatFuncSimpleUniform>* ptr
            = new SaturationPropsFromDeck<SatFuncSimpleUniform>();
        satprops_.reset(ptr);
        ptr->init(newParserDeck, grid, /*numSamples=*/200);

        if (pvt_.numPhases() != satprops_->numPhases()) {
            OPM_THROW(std::runtime_error, "BlackoilPropertiesFromDeck::BlackoilPropertiesFromDeck() - Inconsistent number of phases in pvt data ("
                  << pvt_.numPhases() << ") and saturation-dependent function data (" << satprops_->numPhases() << ").");
        }
    }
>>>>>>> ab426823

    BlackoilPropertiesFromDeck::BlackoilPropertiesFromDeck(const EclipseGridParser& deck,
                                                           const UnstructuredGrid& grid,
                                                           const parameter::ParameterGroup& param,
                                                           bool init_rock)
    {
        init(deck, grid.number_of_cells, grid.global_cell, grid.cartdims, grid.cell_centroids, 
             grid.dimensions, param, init_rock);
    }

    BlackoilPropertiesFromDeck::BlackoilPropertiesFromDeck(Opm::DeckConstPtr newParserDeck,
                                                           const UnstructuredGrid& grid,
                                                           const parameter::ParameterGroup& param,
                                                           bool init_rock)
    {
        if(init_rock){
            rock_.init(newParserDeck, grid);
        }

        const int pvt_samples = param.getDefault("pvt_tab_size", 200);
        pvt_.init(newParserDeck, pvt_samples);

        // Unfortunate lack of pointer smartness here...
        const int sat_samples = param.getDefault("sat_tab_size", 200);
        std::string threephase_model = param.getDefault<std::string>("threephase_model", "simple");
        if (newParserDeck->hasKeyword("ENDSCALE") && threephase_model != "simple") {
            OPM_THROW(std::runtime_error, "Sorry, end point scaling currently available for the 'simple' model only.");
        }
        if (sat_samples > 1) {
            if (threephase_model == "stone2") {
                SaturationPropsFromDeck<SatFuncStone2Uniform>* ptr
                    = new SaturationPropsFromDeck<SatFuncStone2Uniform>();
                satprops_.reset(ptr);
                ptr->init(newParserDeck, grid, sat_samples);
            } else if (threephase_model == "simple") {
                SaturationPropsFromDeck<SatFuncSimpleUniform>* ptr
                    = new SaturationPropsFromDeck<SatFuncSimpleUniform>();
                satprops_.reset(ptr);
                ptr->init(newParserDeck, grid, sat_samples);
            } else if (threephase_model == "gwseg") {
                SaturationPropsFromDeck<SatFuncGwsegUniform>* ptr
                    = new SaturationPropsFromDeck<SatFuncGwsegUniform>();
                satprops_.reset(ptr);
                ptr->init(newParserDeck, grid, sat_samples);
            } else {
                OPM_THROW(std::runtime_error, "Unknown threephase_model: " << threephase_model);
            }
        } else {
            if (threephase_model == "stone2") {
                SaturationPropsFromDeck<SatFuncStone2Nonuniform>* ptr
                    = new SaturationPropsFromDeck<SatFuncStone2Nonuniform>();
                satprops_.reset(ptr);
                ptr->init(newParserDeck, grid, sat_samples);
            } else if (threephase_model == "simple") {
                SaturationPropsFromDeck<SatFuncSimpleNonuniform>* ptr
                    = new SaturationPropsFromDeck<SatFuncSimpleNonuniform>();
                satprops_.reset(ptr);
                ptr->init(newParserDeck, grid, sat_samples);
            } else if (threephase_model == "gwseg") {
                SaturationPropsFromDeck<SatFuncGwsegNonuniform>* ptr
                    = new SaturationPropsFromDeck<SatFuncGwsegNonuniform>();
                satprops_.reset(ptr);
                ptr->init(newParserDeck, grid, sat_samples);
            } else {
                OPM_THROW(std::runtime_error, "Unknown threephase_model: " << threephase_model);
            }
        }

        if (pvt_.numPhases() != satprops_->numPhases()) {
            OPM_THROW(std::runtime_error, "BlackoilPropertiesFromDeck::BlackoilPropertiesFromDeck() - Inconsistent number of phases in pvt data ("
                  << pvt_.numPhases() << ") and saturation-dependent function data (" << satprops_->numPhases() << ").");
        }
    }

    BlackoilPropertiesFromDeck::~BlackoilPropertiesFromDeck()
    {
    }


    /// \return   D, the number of spatial dimensions.
    int BlackoilPropertiesFromDeck::numDimensions() const
    {
        return rock_.numDimensions();
    }

    /// \return   N, the number of cells.
    int BlackoilPropertiesFromDeck::numCells() const
    {
        return rock_.numCells();
    }

    /// \return   Array of N porosity values.
    const double* BlackoilPropertiesFromDeck::porosity() const
    {
        return rock_.porosity();
    }

    /// \return   Array of ND^2 permeability values.
    ///           The D^2 permeability values for a cell are organized as a matrix,
    ///           which is symmetric (so ordering does not matter).
    const double* BlackoilPropertiesFromDeck::permeability() const
    {
        return rock_.permeability();
    }


    // ---- Fluid interface ----

    /// \return   P, the number of phases (also the number of components).
    int BlackoilPropertiesFromDeck::numPhases() const
    {
        return pvt_.numPhases();
    }

    /// \return   Object describing the active phases.
    PhaseUsage BlackoilPropertiesFromDeck::phaseUsage() const
    {
        return pvt_.phaseUsage();
    }

    /// \param[in]  n      Number of data points.
    /// \param[in]  p      Array of n pressure values.
    /// \param[in]  z      Array of nP surface volume values.
    /// \param[in]  cells  Array of n cell indices to be associated with the p and z values.
    /// \param[out] mu     Array of nP viscosity values, array must be valid before calling.
    /// \param[out] dmudp  If non-null: array of nP viscosity derivative values,
    ///                    array must be valid before calling.
    void BlackoilPropertiesFromDeck::viscosity(const int n,
                                               const double* p,
                                               const double* z,
                                               const int* /*cells*/,
                                               double* mu,
                                               double* dmudp) const
    {
        if (dmudp) {
            OPM_THROW(std::runtime_error, "BlackoilPropertiesFromDeck::viscosity()  --  derivatives of viscosity not yet implemented.");
        } else {
            pvt_.mu(n, p, z, mu);
        }
    }

    /// \param[in]  n      Number of data points.
    /// \param[in]  p      Array of n pressure values.
    /// \param[in]  z      Array of nP surface volume values.
    /// \param[in]  cells  Array of n cell indices to be associated with the p and z values.
    /// \param[out] A      Array of nP^2 values, array must be valid before calling.
    ///                    The P^2 values for a cell give the matrix A = RB^{-1} which
    ///                    relates z to u by z = Au. The matrices are output in Fortran order.
    /// \param[out] dAdp   If non-null: array of nP^2 matrix derivative values,
    ///                    array must be valid before calling. The matrices are output
    ///                    in Fortran order.
    void BlackoilPropertiesFromDeck::matrix(const int n,
                                            const double* p,
                                            const double* z,
                                            const int* /*cells*/,
                                            double* A,
                                            double* dAdp) const
    {
        const int np = numPhases();
        B_.resize(n*np);
        R_.resize(n*np);
        if (dAdp) {
            dB_.resize(n*np);
            dR_.resize(n*np);
            pvt_.dBdp(n, p, z, &B_[0], &dB_[0]);
            pvt_.dRdp(n, p, z, &R_[0], &dR_[0]);
        } else {
            pvt_.B(n, p, z, &B_[0]);
            pvt_.R(n, p, z, &R_[0]);
        }
        const int* phase_pos = pvt_.phasePosition();
        bool oil_and_gas = pvt_.phaseUsed()[BlackoilPhases::Liquid] &&
            pvt_.phaseUsed()[BlackoilPhases::Vapour];
        const int o = phase_pos[BlackoilPhases::Liquid];
        const int g = phase_pos[BlackoilPhases::Vapour];

        // Compute A matrix
// #pragma omp parallel for
        for (int i = 0; i < n; ++i) {
            double* m = A + i*np*np;
            std::fill(m, m + np*np, 0.0);
            // Diagonal entries.
            for (int phase = 0; phase < np; ++phase) {
                m[phase + phase*np] = 1.0/B_[i*np + phase];
            }
            // Off-diagonal entries.
            if (oil_and_gas) {
                m[o + g*np] = R_[i*np + g]/B_[i*np + g];
                m[g + o*np] = R_[i*np + o]/B_[i*np + o];
            }
        }

        // Derivative of A matrix.
        // A     = R*inv(B) whence
        //
        // dA/dp = (dR/dp*inv(B) + R*d(inv(B))/dp)
        //       = (dR/dp*inv(B) - R*inv(B)*(dB/dp)*inv(B))
        //       = (dR/dp - A*(dB/dp)) * inv(B)
        //
        // The B matrix is diagonal and that fact is exploited in the
        // following implementation.
        if (dAdp) {
// #pragma omp parallel for
            // (1): dA/dp <- A
            std::copy(A, A + n*np*np, dAdp);

            for (int i = 0; i < n; ++i) {
                double*       m  = dAdp + i*np*np;

                // (2): dA/dp <- -dA/dp*(dB/dp) == -A*(dB/dp)
                const double* dB = & dB_[i * np];
                for (int col = 0; col < np; ++col) {
                    for (int row = 0; row < np; ++row) {
                        m[col*np + row] *= - dB[ col ]; // Note sign.
                    }
                }

                if (oil_and_gas) {
                    // (2b): dA/dp += dR/dp (== dR/dp - A*(dB/dp))
                    const double* dR = & dR_[i * np];

                    m[o*np + g] += dR[ o ];
                    m[g*np + o] += dR[ g ];
                }

                // (3): dA/dp *= inv(B) (== final result)
                const double* B = & B_[i * np];
                for (int col = 0; col < np; ++col) {
                    for (int row = 0; row < np; ++row) {
                        m[col*np + row] /= B[ col ];
                    }
                }
            }
        }
    }

    /// \param[in]  n      Number of data points.
    /// \param[in]  A      Array of nP^2 values, where the P^2 values for a cell give the
    ///                    matrix A = RB^{-1} which relates z to u by z = Au. The matrices
    ///                    are assumed to be in Fortran order, and are typically the result
    ///                    of a call to the method matrix().
    /// \param[out] rho    Array of nP density values, array must be valid before calling.
    void BlackoilPropertiesFromDeck::density(const int n,
                                             const double* A,
                                             double* rho) const
    {
        const int np = numPhases();
        const double* sdens = pvt_.surfaceDensities();
// #pragma omp parallel for
        for (int i = 0; i < n; ++i) {
            for (int phase = 0; phase < np; ++phase) {
                rho[np*i + phase] = 0.0;
                for (int comp = 0; comp < np; ++comp) {
                    rho[np*i + phase] += A[i*np*np + np*phase + comp]*sdens[comp];
                }
            }
        }
    }

    /// Densities of stock components at surface conditions.
    /// \return Array of P density values.
    const double* BlackoilPropertiesFromDeck::surfaceDensity() const
    {
        return pvt_.surfaceDensities();
    }

    /// \param[in]  n      Number of data points.
    /// \param[in]  s      Array of nP saturation values.
    /// \param[in]  cells  Array of n cell indices to be associated with the s values.
    /// \param[out] kr     Array of nP relperm values, array must be valid before calling.
    /// \param[out] dkrds  If non-null: array of nP^2 relperm derivative values,
    ///                    array must be valid before calling.
    ///                    The P^2 derivative matrix is
    ///                           m_{ij} = \frac{dkr_i}{ds^j},
    ///                    and is output in Fortran order (m_00 m_10 m_20 m01 ...)
    void BlackoilPropertiesFromDeck::relperm(const int n,
                                             const double* s,
                                             const int* cells,
                                             double* kr,
                                             double* dkrds) const
    {
        satprops_->relperm(n, s, cells, kr, dkrds);
    }


    /// \param[in]  n      Number of data points.
    /// \param[in]  s      Array of nP saturation values.
    /// \param[in]  cells  Array of n cell indices to be associated with the s values.
    /// \param[out] pc     Array of nP capillary pressure values, array must be valid before calling.
    /// \param[out] dpcds  If non-null: array of nP^2 derivative values,
    ///                    array must be valid before calling.
    ///                    The P^2 derivative matrix is
    ///                           m_{ij} = \frac{dpc_i}{ds^j},
    ///                    and is output in Fortran order (m_00 m_10 m_20 m01 ...)
    void BlackoilPropertiesFromDeck::capPress(const int n,
                                              const double* s,
                                              const int* cells,
                                              double* pc,
                                              double* dpcds) const
    {
        satprops_->capPress(n, s, cells, pc, dpcds);
    }


    /// Obtain the range of allowable saturation values.
    /// In cell cells[i], saturation of phase p is allowed to be
    /// in the interval [smin[i*P + p], smax[i*P + p]].
    /// \param[in]  n      Number of data points.
    /// \param[in]  cells  Array of n cell indices.
    /// \param[out] smin   Array of nP minimum s values, array must be valid before calling.
    /// \param[out] smax   Array of nP maximum s values, array must be valid before calling.
    void BlackoilPropertiesFromDeck::satRange(const int n,
                                              const int* cells,
                                              double* smin,
                                              double* smax) const
    {
        satprops_->satRange(n, cells, smin, smax);
    }


} // namespace Opm
<|MERGE_RESOLUTION|>--- conflicted
+++ resolved
@@ -31,27 +31,14 @@
              grid.dimensions, init_rock);
     }
 
-<<<<<<< HEAD
-=======
+
     BlackoilPropertiesFromDeck::BlackoilPropertiesFromDeck(Opm::DeckConstPtr newParserDeck,
                                                            const UnstructuredGrid& grid,
                                                            bool init_rock)
     {
-        if (init_rock){
-           rock_.init(newParserDeck, grid);
-        }
-        pvt_.init(newParserDeck, /*numSamples=*/200);
-        SaturationPropsFromDeck<SatFuncSimpleUniform>* ptr
-            = new SaturationPropsFromDeck<SatFuncSimpleUniform>();
-        satprops_.reset(ptr);
-        ptr->init(newParserDeck, grid, /*numSamples=*/200);
-
-        if (pvt_.numPhases() != satprops_->numPhases()) {
-            OPM_THROW(std::runtime_error, "BlackoilPropertiesFromDeck::BlackoilPropertiesFromDeck() - Inconsistent number of phases in pvt data ("
-                  << pvt_.numPhases() << ") and saturation-dependent function data (" << satprops_->numPhases() << ").");
-        }
-    }
->>>>>>> ab426823
+        init(newParserDeck, grid.number_of_cells, grid.global_cell, grid.cartdims,
+             grid.cell_centroids, grid.dimensions, init_rock);
+    }
 
     BlackoilPropertiesFromDeck::BlackoilPropertiesFromDeck(const EclipseGridParser& deck,
                                                            const UnstructuredGrid& grid,
@@ -67,63 +54,8 @@
                                                            const parameter::ParameterGroup& param,
                                                            bool init_rock)
     {
-        if(init_rock){
-            rock_.init(newParserDeck, grid);
-        }
-
-        const int pvt_samples = param.getDefault("pvt_tab_size", 200);
-        pvt_.init(newParserDeck, pvt_samples);
-
-        // Unfortunate lack of pointer smartness here...
-        const int sat_samples = param.getDefault("sat_tab_size", 200);
-        std::string threephase_model = param.getDefault<std::string>("threephase_model", "simple");
-        if (newParserDeck->hasKeyword("ENDSCALE") && threephase_model != "simple") {
-            OPM_THROW(std::runtime_error, "Sorry, end point scaling currently available for the 'simple' model only.");
-        }
-        if (sat_samples > 1) {
-            if (threephase_model == "stone2") {
-                SaturationPropsFromDeck<SatFuncStone2Uniform>* ptr
-                    = new SaturationPropsFromDeck<SatFuncStone2Uniform>();
-                satprops_.reset(ptr);
-                ptr->init(newParserDeck, grid, sat_samples);
-            } else if (threephase_model == "simple") {
-                SaturationPropsFromDeck<SatFuncSimpleUniform>* ptr
-                    = new SaturationPropsFromDeck<SatFuncSimpleUniform>();
-                satprops_.reset(ptr);
-                ptr->init(newParserDeck, grid, sat_samples);
-            } else if (threephase_model == "gwseg") {
-                SaturationPropsFromDeck<SatFuncGwsegUniform>* ptr
-                    = new SaturationPropsFromDeck<SatFuncGwsegUniform>();
-                satprops_.reset(ptr);
-                ptr->init(newParserDeck, grid, sat_samples);
-            } else {
-                OPM_THROW(std::runtime_error, "Unknown threephase_model: " << threephase_model);
-            }
-        } else {
-            if (threephase_model == "stone2") {
-                SaturationPropsFromDeck<SatFuncStone2Nonuniform>* ptr
-                    = new SaturationPropsFromDeck<SatFuncStone2Nonuniform>();
-                satprops_.reset(ptr);
-                ptr->init(newParserDeck, grid, sat_samples);
-            } else if (threephase_model == "simple") {
-                SaturationPropsFromDeck<SatFuncSimpleNonuniform>* ptr
-                    = new SaturationPropsFromDeck<SatFuncSimpleNonuniform>();
-                satprops_.reset(ptr);
-                ptr->init(newParserDeck, grid, sat_samples);
-            } else if (threephase_model == "gwseg") {
-                SaturationPropsFromDeck<SatFuncGwsegNonuniform>* ptr
-                    = new SaturationPropsFromDeck<SatFuncGwsegNonuniform>();
-                satprops_.reset(ptr);
-                ptr->init(newParserDeck, grid, sat_samples);
-            } else {
-                OPM_THROW(std::runtime_error, "Unknown threephase_model: " << threephase_model);
-            }
-        }
-
-        if (pvt_.numPhases() != satprops_->numPhases()) {
-            OPM_THROW(std::runtime_error, "BlackoilPropertiesFromDeck::BlackoilPropertiesFromDeck() - Inconsistent number of phases in pvt data ("
-                  << pvt_.numPhases() << ") and saturation-dependent function data (" << satprops_->numPhases() << ").");
-        }
+        init(newParserDeck, grid.number_of_cells, grid.global_cell, grid.cartdims, grid.cell_centroids, 
+             grid.dimensions, param, init_rock);
     }
 
     BlackoilPropertiesFromDeck::~BlackoilPropertiesFromDeck()
