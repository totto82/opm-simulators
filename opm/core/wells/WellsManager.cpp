--- conflicted
+++ resolved
@@ -317,61 +317,6 @@
         int well_index = 0;
         for (auto wellIter= wells.begin(); wellIter != wells.end(); ++wellIter) {
             WellConstPtr well = (*wellIter);
-<<<<<<< HEAD
-            well_names_to_index[well->name()] = well_index;
-            well_names.push_back(well->name());
-            {
-                WellData wd;
-                // If negative (defaulted), set refdepth to a marker
-                // value, will be changed after getting perforation
-                // data to the centroid of the cell of the top well
-                // perforation.
-                wd.reference_bhp_depth = (well->getRefDepth() < 0.0) ? -1e100 : well->getRefDepth();
-                wd.welspecsline = -1;
-
-                if (well->isProducer(timeStep))
-                    wd.type = PRODUCER;
-                else
-                    wd.type = INJECTOR;
-
-                well_data.push_back(wd);
-            }
-            well_index++;
-        }
-
-        const int num_wells = well_data.size();
-        wellperf_data.resize(num_wells);
-
-        // global_cell is a map from compressed cells to Cartesian grid cells.
-        // We must make the inverse lookup.
-        const int* global_cell = grid.global_cell;
-        const int* cpgdim = grid.cartdims;
-        std::map<int,int> cartesian_to_compressed;
-
-        if (global_cell) {
-            for (int i = 0; i < grid.number_of_cells; ++i) {
-                cartesian_to_compressed.insert(std::make_pair(global_cell[i], i));
-            }
-        }
-        else {
-            for (int i = 0; i < grid.number_of_cells; ++i) {
-                cartesian_to_compressed.insert(std::make_pair(i, i));
-            }
-        }
-
-        // Get COMPDAT data
-        // It is *not* allowed to have multiple lines corresponding to
-        // the same perforation!
-        const COMPDAT& compdat = deck.getCOMPDAT();
-        const int num_compdat  = compdat.compdat.size();
-        for (int kw = 0; kw < num_compdat; ++kw) {
-            // Extract well name, or the part of the well name that
-            // comes before the '*'.
-            std::string name = compdat.compdat[kw].well_;
-            std::string::size_type len = name.find('*');
-            if (len != std::string::npos) {
-                name = name.substr(0, len);
-=======
             {   // WELSPECS handling
                 well_names_to_index[well->name()] = well_index;
                 well_names.push_back(well->name());
@@ -383,9 +328,12 @@
                     // perforation.
                     wd.reference_bhp_depth = (well->getRefDepth() < 0.0) ? -1e100 : well->getRefDepth();
                     wd.welspecsline = -1;
+                    if (well->isInjector( timeStep ))
+                        wd.type = INJECTOR;
+                    else
+                        wd.type = PRODUCER;
                     well_data.push_back(wd);
                 }
->>>>>>> d621fdfe
             }
 
             {   // COMPDAT handling
@@ -572,8 +520,8 @@
                 }
                 std::copy(cf, cf + pu.num_phases, w_->comp_frac + well_index*pu.num_phases);
                 
-                well_index++;
-            }
+            }
+            well_index++;
         }
 
         // Get WCONPROD data
@@ -596,6 +544,7 @@
                         well_found = true;
                         assert(well_data[wix].type == w_->type[wix]);
                         if (well_data[wix].type != PRODUCER) {
+                            std::cout << "Looking at well: " << well_names[wix] << std::endl;
                             OPM_THROW(std::runtime_error, "Found WCONPROD entry for a non-producer well: " << well_names[wix]);
                         }
                         // Add all controls that are present in well.
